--- conflicted
+++ resolved
@@ -27,13 +27,7 @@
 use libimagdiary::error::ResultExt;
 use libimagentryedit::edit::Edit;
 use libimagrt::runtime::Runtime;
-<<<<<<< HEAD
-use libimagerror::trace::trace_error;
-use libimagdiary::entry::Entry;
-use libimagdiary::error::Result;
-=======
 use libimagerror::trace::trace_error_exit;
->>>>>>> 6d1dab31
 use libimagutil::warn_exit::warn_exit;
 use libimagstore::store::FileLockEntry;
 use libimagstore::store::Store;
@@ -46,28 +40,14 @@
 
     let mut entry = create_entry(rt.store(), &diaryname, rt);
 
-<<<<<<< HEAD
-    let diary = Diary::open(rt.store(), &diaryname[..]);
-    let res = create_entry(&diary, rt)
-        .and_then(|mut entry| {
-            if prevent_edit {
-                debug!("Not editing new diary entry");
-                Ok(())
-            } else {
-                debug!("Editing new diary entry");
-                entry.edit_content(rt).chain_err(|| DEK::DiaryEditError)
-            }
-        });
-=======
     let res = if rt.cli().subcommand_matches("create").unwrap().is_present("no-edit") {
         debug!("Not editing new diary entry");
         Ok(())
     } else {
         debug!("Editing new diary entry");
         entry.edit_content(rt)
-            .map_err_into(DEK::DiaryEditError)
+            .chain_err(|| DEK::DiaryEditError)
     };
->>>>>>> 6d1dab31
 
     if let Err(e) = res {
         trace_error_exit(&e, 1);
@@ -83,7 +63,7 @@
         diary.new_entry_today(diaryname)
     } else {
         let id = create_id_from_clispec(&create, &diaryname);
-        diary.retrieve(id).map_err_into(DEK::StoreReadError)
+        diary.retrieve(id).chain_err(|| DEK::StoreReadError)
     };
 
     match entry {

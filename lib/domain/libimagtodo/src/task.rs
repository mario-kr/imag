--- conflicted
+++ resolved
@@ -17,263 +17,16 @@
 // Foundation, Inc., 51 Franklin Street, Fifth Floor, Boston, MA  02110-1301  USA
 //
 
-<<<<<<< HEAD
-use std::collections::BTreeMap;
-use std::ops::{Deref, DerefMut};
-use std::io::BufRead;
-use std::result::Result as RResult;
-
-use toml::Value;
-use uuid::Uuid;
-
-use task_hookrs::task::Task as TTask;
-use task_hookrs::import::{import_task, import_tasks};
-
-use libimagstore::store::{FileLockEntry, Store};
-use libimagstore::storeid::{IntoStoreId, StoreIdIterator, StoreId};
-use module_path::ModuleEntryPath;
-
-use error::{TodoErrorKind as TEK, ResultExt};
 use error::TodoError as TE;
+use error::TodoErrorKind as TEK;
+use error::ResultExt;
 use error::Result;
 
-/// Task struct containing a `FileLockEntry`
-#[derive(Debug)]
-pub struct Task<'a>(FileLockEntry<'a>);
-
-impl<'a> Task<'a> {
-
-    /// Concstructs a new `Task` with a `FileLockEntry`
-    pub fn new(fle: FileLockEntry<'a>) -> Task<'a> {
-        Task(fle)
-    }
-
-    pub fn import<R: BufRead>(store: &'a Store, mut r: R) -> Result<(Task<'a>, String, Uuid)> {
-        let mut line = String::new();
-        try!(r.read_line(&mut line).chain_err(|| TEK::UTF8Error));
-        import_task(&line.as_str())
-            .map_err(|_| TE::from_kind(TEK::ImportError))
-            .and_then(|t| {
-                let uuid = t.uuid().clone();
-                t.into_task(store).map(|t| (t, line, uuid))
-            })
-    }
-
-    /// Get a task from an import string. That is: read the imported string, get the UUID from it
-    /// and try to load this UUID from store.
-    ///
-    /// Possible return values are:
-    ///
-    /// * Ok(Ok(Task))
-    /// * Ok(Err(String)) - where the String is the String read from the `r` parameter
-    /// * Err(_)          - where the error is an error that happened during evaluation
-    ///
-    pub fn get_from_import<R>(store: &'a Store, mut r: R) -> Result<RResult<Task<'a>, String>>
-        where R: BufRead
-    {
-        let mut line = String::new();
-        try!(r.read_line(&mut line).chain_err(|| TEK::UTF8Error));
-        Task::get_from_string(store, line)
-    }
-
-    /// Get a task from a String. The String is expected to contain the JSON-representation of the
-    /// Task to get from the store (only the UUID really matters in this case)
-    ///
-    /// For an explanation on the return values see `Task::get_from_import()`.
-    pub fn get_from_string(store: &'a Store, s: String) -> Result<RResult<Task<'a>, String>> {
-        import_task(s.as_str())
-            .map_err(|_| TE::from_kind(TEK::ImportError))
-            .map(|t| t.uuid().clone())
-            .and_then(|uuid| Task::get_from_uuid(store, uuid))
-            .and_then(|o| match o {
-                None    => Ok(Err(s)),
-                Some(t) => Ok(Ok(t)),
-            })
-    }
-
-    /// Get a task from an UUID.
-    ///
-    /// If there is no task with this UUID, this returns `Ok(None)`.
-    pub fn get_from_uuid(store: &'a Store, uuid: Uuid) -> Result<Option<Task<'a>>> {
-        ModuleEntryPath::new(format!("taskwarrior/{}", uuid))
-            .into_storeid()
-            .and_then(|store_id| store.get(store_id))
-            .map(|o| o.map(Task::new))
-            .chain_err(|| TEK::StoreError)
-    }
-
-    /// Same as Task::get_from_import() but uses Store::retrieve() rather than Store::get(), to
-    /// implicitely create the task if it does not exist.
-    pub fn retrieve_from_import<R: BufRead>(store: &'a Store, mut r: R) -> Result<Task<'a>> {
-        let mut line = String::new();
-        try!(r.read_line(&mut line).chain_err(|| TEK::UTF8Error));
-        Task::retrieve_from_string(store, line)
-    }
-
-    /// Retrieve a task from a String. The String is expected to contain the JSON-representation of
-    /// the Task to retrieve from the store (only the UUID really matters in this case)
-    pub fn retrieve_from_string(store: &'a Store, s: String) -> Result<Task<'a>> {
-        Task::get_from_string(store, s)
-            .and_then(|opt| match opt {
-                Ok(task)    => Ok(task),
-                Err(string) => import_task(string.as_str())
-                    .map_err(|_| TE::from_kind(TEK::ImportError))
-                    .and_then(|t| t.into_task(store)),
-            })
-    }
-
-    pub fn delete_by_imports<R: BufRead>(store: &Store, r: R) -> Result<()> {
-        use serde_json::ser::to_string as serde_to_string;
-        use task_hookrs::status::TaskStatus;
-
-        for (counter, res_ttask) in import_tasks(r).into_iter().enumerate() {
-            match res_ttask {
-                Ok(ttask) => {
-                    if counter % 2 == 1 {
-                        // Only every second task is needed, the first one is the
-                        // task before the change, and the second one after
-                        // the change. The (maybe modified) second one is
-                        // expected by taskwarrior.
-                        match serde_to_string(&ttask).chain_err(|| TEK::ImportError) {
-                            // use println!() here, as we talk with TW
-                            Ok(val) => println!("{}", val),
-                            Err(e)  => return Err(e),
-                        }
-
-                        // Taskwarrior does not have the concept of deleted tasks, but only modified
-                        // ones.
-                        //
-                        // Here we check if the status of a task is deleted and if yes, we delete it
-                        // from the store.
-                        if *ttask.status() == TaskStatus::Deleted {
-                            match Task::delete_by_uuid(store, *ttask.uuid()) {
-                                Ok(_)  => info!("Deleted task {}", *ttask.uuid()),
-                                Err(e) => return Err(e),
-                            }
-                        }
-                    } // end if c % 2
-                },
-                Err(e) => return Err(e).map_err(|_| TE::from_kind(TEK::ImportError)),
-            }
-        }
-        Ok(())
-    }
-
-    pub fn delete_by_uuid(store: &Store, uuid: Uuid) -> Result<()> {
-        ModuleEntryPath::new(format!("taskwarrior/{}", uuid))
-            .into_storeid()
-            .and_then(|id| store.delete(id))
-            .chain_err(|| TEK::StoreError)
-    }
-
-    pub fn all_as_ids(store: &Store) -> Result<StoreIdIterator> {
-        store.retrieve_for_module("todo/taskwarrior")
-            .chain_err(|| TEK::StoreError)
-    }
-
-    pub fn all(store: &Store) -> Result<TaskIterator> {
-        Task::all_as_ids(store)
-            .map(|iter| TaskIterator::new(store, iter))
-    }
-
-}
-
-impl<'a> Deref for Task<'a> {
-    type Target = FileLockEntry<'a>;
-
-    fn deref(&self) -> &FileLockEntry<'a> {
-        &self.0
-    }
-
-}
-
-impl<'a> DerefMut for Task<'a> {
-
-    fn deref_mut(&mut self) -> &mut FileLockEntry<'a> {
-        &mut self.0
-    }
-
-}
-
-/// A trait to get a `libimagtodo::task::Task` out of the implementing object.
-pub trait IntoTask<'a> {
-
-    /// # Usage
-    /// ```ignore
-    /// use std::io::stdin;
-    ///
-    /// use task_hookrs::task::Task;
-    /// use task_hookrs::import::import;
-    /// use libimagstore::store::{Store, FileLockEntry};
-    ///
-    /// if let Ok(task_hookrs_task) = import(stdin()) {
-    ///     // Store is given at runtime
-    ///     let task = task_hookrs_task.into_filelockentry(store);
-    ///     println!("Task with uuid: {}", task.flentry.get_header().get("todo.uuid"));
-    /// }
-    /// ```
-    fn into_task(self, store : &'a Store) -> Result<Task<'a>>;
-
-}
-
-impl<'a> IntoTask<'a> for TTask {
-
-    fn into_task(self, store : &'a Store) -> Result<Task<'a>> {
-        use toml_query::read::TomlValueReadExt;
-        use toml_query::set::TomlValueSetExt;
-
-        let uuid     = self.uuid();
-        ModuleEntryPath::new(format!("taskwarrior/{}", uuid))
-            .into_storeid()
-            .chain_err(|| TEK::StoreIdError)
-            .and_then(|id| {
-                store.retrieve(id)
-                    .chain_err(|| TEK::StoreError)
-                    .and_then(|mut fle| {
-                        {
-                            let hdr = fle.get_header_mut();
-                            if try!(hdr.read("todo").chain_err(|| TEK::StoreError)).is_none() {
-                                try!(hdr
-                                    .set("todo", Value::Table(BTreeMap::new()))
-                                    .chain_err(|| TEK::StoreError));
-                            }
-
-                            try!(hdr.set("todo.uuid", Value::String(format!("{}",uuid)))
-                                 .chain_err(|| TEK::StoreError));
-                        }
-
-                        // If none of the errors above have returned the function, everything is fine
-                        Ok(Task::new(fle))
-                    })
-            })
-    }
-
-}
-
-trait FromStoreId {
-    fn from_storeid<'a>(&'a Store, StoreId) -> Result<Task<'a>>;
-}
-
-impl<'a> FromStoreId for Task<'a> {
-
-    fn from_storeid<'b>(store: &'b Store, id: StoreId) -> Result<Task<'b>> {
-        store.retrieve(id)
-            .chain_err(|| TEK::StoreError)
-            .map(Task::new)
-    }
-}
-=======
-use error::TodoErrorKind as TEK;
-use error::MapErrInto;
-use result::Result;
-
 use libimagstore::store::Entry;
-use libimagerror::into::IntoError;
 
 use uuid::Uuid;
 use toml::Value;
 use toml_query::read::TomlValueReadExt;
->>>>>>> 6d1dab31
 
 pub trait Task {
     fn get_uuid(&self) -> Result<Uuid>;
@@ -283,11 +36,11 @@
     fn get_uuid(&self) -> Result<Uuid> {
         match self.get_header().read("todo.uuid") {
             Ok(Some(&Value::String(ref uuid))) => {
-                Uuid::parse_str(uuid).map_err_into(TEK::UuidParserError)
+                Uuid::parse_str(uuid).chain_err(|| TEK::UuidParserError)
             },
-            Ok(Some(_)) => Err(TEK::HeaderTypeError.into_error()),
-            Ok(None)    => Err(TEK::HeaderFieldMissing.into_error()),
-            Err(e)      => Err(e).map_err_into(TEK::StoreError),
+            Ok(Some(_)) => Err(TE::from_kind(TEK::HeaderTypeError)),
+            Ok(None)    => Err(TE::from_kind(TEK::HeaderFieldMissing)),
+            Err(e)      => Err(e).chain_err(|| TEK::StoreError),
         }
     }
 }

//
// imag - the personal information management suite for the commandline
// Copyright (C) 2015, 2016 Matthias Beyer <mail@beyermatthias.de> and contributors
//
// This library is free software; you can redistribute it and/or
// modify it under the terms of the GNU Lesser General Public
// License as published by the Free Software Foundation; version
// 2.1 of the License.
//
// This library is distributed in the hope that it will be useful,
// but WITHOUT ANY WARRANTY; without even the implied warranty of
// MERCHANTABILITY or FITNESS FOR A PARTICULAR PURPOSE.  See the GNU
// Lesser General Public License for more details.
//
// You should have received a copy of the GNU Lesser General Public
// License along with this library; if not, write to the Free Software
// Foundation, Inc., 51 Franklin Street, Fifth Floor, Boston, MA  02110-1301  USA
//

<<<<<<< HEAD
use std::ops::Deref;
use std::ops::DerefMut;

use libimagstore::store::FileLockEntry;
use libimagentryedit::edit::Edit;
use libimagentryedit::error::Result as EditResult;
use libimagrt::runtime::Runtime;
=======
use libimagstore::store::Entry;
>>>>>>> 6d1dab31

use diaryid::DiaryId;
use diaryid::FromStoreId;
use result::Result;

pub trait DiaryEntry {
    fn diary_id(&self) -> Result<DiaryId>;
}

impl DiaryEntry for Entry {

    /// Get the diary id for this entry.
    ///
    /// TODO: calls Option::unwrap() as it assumes that an existing Entry has an ID that is parsable
    fn diary_id(&self) -> Result<DiaryId> {
        DiaryId::from_storeid(&self.get_location().clone())
    }

}
<|MERGE_RESOLUTION|>--- conflicted
+++ resolved
@@ -17,21 +17,11 @@
 // Foundation, Inc., 51 Franklin Street, Fifth Floor, Boston, MA  02110-1301  USA
 //
 
-<<<<<<< HEAD
-use std::ops::Deref;
-use std::ops::DerefMut;
-
-use libimagstore::store::FileLockEntry;
-use libimagentryedit::edit::Edit;
-use libimagentryedit::error::Result as EditResult;
-use libimagrt::runtime::Runtime;
-=======
 use libimagstore::store::Entry;
->>>>>>> 6d1dab31
 
 use diaryid::DiaryId;
 use diaryid::FromStoreId;
-use result::Result;
+use error::Result;
 
 pub trait DiaryEntry {
     fn diary_id(&self) -> Result<DiaryId>;

//
// imag - the personal information management suite for the commandline
// Copyright (C) 2015, 2016 Matthias Beyer <mail@beyermatthias.de> and contributors
//
// This library is free software; you can redistribute it and/or
// modify it under the terms of the GNU Lesser General Public
// License as published by the Free Software Foundation; version
// 2.1 of the License.
//
// This library is distributed in the hope that it will be useful,
// but WITHOUT ANY WARRANTY; without even the implied warranty of
// MERCHANTABILITY or FITNESS FOR A PARTICULAR PURPOSE.  See the GNU
// Lesser General Public License for more details.
//
// You should have received a copy of the GNU Lesser General Public
// License along with this library; if not, write to the Free Software
// Foundation, Inc., 51 Franklin Street, Fifth Floor, Boston, MA  02110-1301  USA
//

use std::default::Default;
use std::io::stdout;
use std::io::Write;
use std::ops::Deref;

use libimagentrylist::lister::Lister;
use libimagentrylist::error::Result;
use libimagentrylist::error::ResultExt;
use libimagerror::trace::trace_error;
use libimagstore::store::FileLockEntry;
use libimagentrylist::error::ListErrorKind as LEK;
use libimagentrylist::error as lerror;

use reference::Ref;

pub struct RefLister {
    check_dead: bool,
    check_changed: bool,
    check_changed_content: bool,
    check_changed_permiss: bool,
}

impl RefLister {

    pub fn new() -> RefLister {
        RefLister::default()
    }

    pub fn check_dead(mut self, b: bool) -> RefLister {
        self.check_dead = b;
        self
    }

    pub fn check_changed(mut self, b: bool) -> RefLister {
        self.check_changed = b;
        self
    }

    pub fn check_changed_content(mut self, b: bool) -> RefLister {
        self.check_changed_content = b;
        self
    }

    pub fn check_changed_permiss(mut self, b: bool) -> RefLister {
        self.check_changed_permiss = b;
        self
    }

}

impl Default for RefLister {

    fn default() -> RefLister {
        RefLister {
            check_dead: false,
            check_changed: false,
            check_changed_content: false,
            check_changed_permiss: false,
        }
    }
}

impl Lister for RefLister {

    fn list<'b, I: Iterator<Item = FileLockEntry<'b>>>(&self, entries: I) -> Result<()> {

        debug!("Called list()");
        let (r, n) = entries.fold((Ok(()), 0), |(accu, i), entry| {
            debug!("fold({:?}, {:?})", accu, entry);
            let r = accu.and_then(|_| {
                    debug!("Listing Entry: {:?}", entry);
                    {
                        let is_dead = if self.check_dead {
                            if try!(entry.fs_link_exists()) {
                                "dead"
                            } else {
                                "alive"
                            }
                        } else {
                            "not checked"
                        };

                        let is_changed = if self.check_changed {
                            if check_changed(entry.deref()) { "changed" } else { "unchanged" }
                        } else {
                            "not checked"
                        };

                        let is_changed_content = if self.check_changed_content {
                            if check_changed_content(entry.deref()) { "changed" } else { "unchanged" }
                        } else {
                            "not checked"
                        };

                        let is_changed_permiss = if self.check_changed_permiss {
                            if check_changed_permiss(entry.deref()) { "changed" } else { "unchanged" }
                        } else {
                            "not checked"
                        };

                        Ok(format!("{} | {} | {} | {} | {} | {}",
                                is_dead,
                                is_changed,
                                is_changed_content,
                                is_changed_permiss,
                                entry.get_path_hash().unwrap_or_else(|_| String::from("Cannot get hash")),
                                entry.get_location()))
                    }
                        .and_then(|s| {
<<<<<<< HEAD
                            write!(stdout(), "{}\n", s).chain_err(|| LEK::IOError)
=======
                            lerror::MapErrInto::map_err_into(write!(stdout(), "{}\n", s), LEK::FormatError)
>>>>>>> 6d1dab31
                        })
                })
                .map(|_| ());
            (r, i + 1)
        });
        debug!("Iterated over {} entries", n);
<<<<<<< HEAD
        r
    }

}

fn lister_fn(fle: FileLockEntry,
             do_check_dead: bool,
             do_check_changed: bool,
             do_check_changed_content: bool,
             do_check_changed_permiss: bool) -> Result<String>
{
    Ref::from_filelockentry(fle)
        .map(|r| {
            let is_dead = if do_check_dead {
                if check_dead(&r) { "dead" } else { "alive" }
            } else {
                "not checked"
            };

            let is_changed = if do_check_changed {
                if check_changed(&r) { "changed" } else { "unchanged" }
            } else {
                "not checked"
            };

            let is_changed_content = if do_check_changed_content {
                if check_changed_content(&r) { "changed" } else { "unchanged" }
            } else {
                "not checked"
            };

            let is_changed_permiss = if do_check_changed_permiss {
                if check_changed_permiss(&r) { "changed" } else { "unchanged" }
            } else {
                "not checked"
            };

            format!("{} | {} | {} | {} | {} | {}",
                    is_dead,
                    is_changed,
                    is_changed_content,
                    is_changed_permiss,
                    r.get_path_hash().unwrap_or_else(|_| String::from("Cannot get hash")),
                    r.get_location())
        })
        .chain_err(|| LEK::FormatError)
}

fn check_dead(r: &Ref) -> bool {
    match r.fs_link_exists() {
        Ok(b)  => b,
        Err(e) => {
            warn!("Could not check whether the ref {} exists on the FS:", r);
            trace_error(&e);

            // We continue here and tell the callee that this reference is dead, what is kind of
            // true actually, as we might not have access to it right now
            true
        },
    }
}

fn check_changed(r: &Ref) -> bool {
=======
        lerror::MapErrInto::map_err_into(r, LEK::FormatError)
    }

}

fn check_changed<R: Ref>(r: &R) -> bool {
>>>>>>> 6d1dab31
    check_changed_content(r) && check_changed_permiss(r)
}

fn check_changed_content<R: Ref>(r: &R) -> bool {
    let eq = r.get_current_hash()
        .and_then(|hash| r.get_stored_hash().map(|stored| (hash, stored)))
        .map(|(hash, stored)| hash == stored);

    match eq {
        Ok(eq) => eq,
        Err(e) => {
            warn!("Could not check whether the ref changed on the FS");
            trace_error(&e);

            // We continue here and tell the callee that this reference is unchanged
            false
        },
    }
}

fn check_changed_permiss<R: Ref>(_: &R) -> bool {
    warn!("Permission changes tracking not supported yet.");
    false
}
<|MERGE_RESOLUTION|>--- conflicted
+++ resolved
@@ -24,7 +24,6 @@
 
 use libimagentrylist::lister::Lister;
 use libimagentrylist::error::Result;
-use libimagentrylist::error::ResultExt;
 use libimagerror::trace::trace_error;
 use libimagstore::store::FileLockEntry;
 use libimagentrylist::error::ListErrorKind as LEK;
@@ -90,7 +89,7 @@
                     debug!("Listing Entry: {:?}", entry);
                     {
                         let is_dead = if self.check_dead {
-                            if try!(entry.fs_link_exists()) {
+                            if try!(lerror::ResultExt::chain_err(entry.fs_link_exists(), || LEK::FormatError)) {
                                 "dead"
                             } else {
                                 "alive"
@@ -126,89 +125,19 @@
                                 entry.get_location()))
                     }
                         .and_then(|s| {
-<<<<<<< HEAD
-                            write!(stdout(), "{}\n", s).chain_err(|| LEK::IOError)
-=======
-                            lerror::MapErrInto::map_err_into(write!(stdout(), "{}\n", s), LEK::FormatError)
->>>>>>> 6d1dab31
+                            lerror::ResultExt::chain_err(write!(stdout(), "{}\n", s), || LEK::FormatError)
                         })
                 })
                 .map(|_| ());
             (r, i + 1)
         });
         debug!("Iterated over {} entries", n);
-<<<<<<< HEAD
         r
     }
 
 }
 
-fn lister_fn(fle: FileLockEntry,
-             do_check_dead: bool,
-             do_check_changed: bool,
-             do_check_changed_content: bool,
-             do_check_changed_permiss: bool) -> Result<String>
-{
-    Ref::from_filelockentry(fle)
-        .map(|r| {
-            let is_dead = if do_check_dead {
-                if check_dead(&r) { "dead" } else { "alive" }
-            } else {
-                "not checked"
-            };
-
-            let is_changed = if do_check_changed {
-                if check_changed(&r) { "changed" } else { "unchanged" }
-            } else {
-                "not checked"
-            };
-
-            let is_changed_content = if do_check_changed_content {
-                if check_changed_content(&r) { "changed" } else { "unchanged" }
-            } else {
-                "not checked"
-            };
-
-            let is_changed_permiss = if do_check_changed_permiss {
-                if check_changed_permiss(&r) { "changed" } else { "unchanged" }
-            } else {
-                "not checked"
-            };
-
-            format!("{} | {} | {} | {} | {} | {}",
-                    is_dead,
-                    is_changed,
-                    is_changed_content,
-                    is_changed_permiss,
-                    r.get_path_hash().unwrap_or_else(|_| String::from("Cannot get hash")),
-                    r.get_location())
-        })
-        .chain_err(|| LEK::FormatError)
-}
-
-fn check_dead(r: &Ref) -> bool {
-    match r.fs_link_exists() {
-        Ok(b)  => b,
-        Err(e) => {
-            warn!("Could not check whether the ref {} exists on the FS:", r);
-            trace_error(&e);
-
-            // We continue here and tell the callee that this reference is dead, what is kind of
-            // true actually, as we might not have access to it right now
-            true
-        },
-    }
-}
-
-fn check_changed(r: &Ref) -> bool {
-=======
-        lerror::MapErrInto::map_err_into(r, LEK::FormatError)
-    }
-
-}
-
 fn check_changed<R: Ref>(r: &R) -> bool {
->>>>>>> 6d1dab31
     check_changed_content(r) && check_changed_permiss(r)
 }
 
